# Copyright (c) 2021, NVIDIA CORPORATION & AFFILIATES.  All rights reserved.
#
# Licensed under the Apache License, Version 2.0 (the "License");
# you may not use this file except in compliance with the License.
# You may obtain a copy of the License at
#
#     http://www.apache.org/licenses/LICENSE-2.0
#
# Unless required by applicable law or agreed to in writing, software
# distributed under the License is distributed on an "AS IS" BASIS,
# WITHOUT WARRANTIES OR CONDITIONS OF ANY KIND, either express or implied.
# See the License for the specific language governing permissions and
# limitations under the License.


"""
This script contains an example on how to run inference with the DuplexTextNormalizationModel.
DuplexTextNormalizationModel is essentially a wrapper class around DuplexTaggerModel and DuplexDecoderModel.
Therefore, two trained NeMo models should be specified to run the joint evaluation
(one is a trained DuplexTaggerModel and the other is a trained DuplexDecoderModel).

This script can perform inference for 2 settings:
1. inference from a raw file (no labels required). Each line of the file represents a single example for inference.
    Specify in inference.from_file and inference.batch_size parameters.

    python duplex_text_normalization_infer.py \
        tagger_pretrained_model=PATH_TO_TRAINED_TAGGER \
        decoder_pretrained_model=PATH_TO_TRAINED_DECODER \
        mode={tn,itn,joint} \
        lang={en,ru,de} \
        inference.from_file=PATH_TO_RAW_TEXT_FILE

    The predictions will be saved at "_norm" and "_denorm" files.

2. Interactive inference (one query at a time), set inference.interactive to True to enter the interactive mode
    python duplex_text_normalization_infer.py \
        tagger_pretrained_model=PATH_TO_TRAINED_TAGGER \
        decoder_pretrained_model=PATH_TO_TRAINED_DECODER \
        mode={tn,itn,joint} \
        lang={en,ru,de} \
        inference.interactive=true

This script uses the `/examples/nlp/duplex_text_normalization/conf/duplex_tn_config.yaml`
config file by default. The other option is to set another config file via command
line arguments by `--config-name=CONFIG_FILE_PATH'.
"""


import os
from typing import List

from helpers import DECODER_MODEL, TAGGER_MODEL, instantiate_model_and_trainer
from nn_wfst.en.electronic.normalize import ElectronicNormalizer
from nn_wfst.en.whitelist.normalize import WhitelistNormalizer
from omegaconf import DictConfig, OmegaConf

from nemo.collections.nlp.data.text_normalization import constants
from nemo.collections.nlp.models import DuplexTextNormalizationModel
from nemo.collections.nlp.models.duplex_text_normalization import post_process_punct
from nemo.core.config import hydra_runner
from nemo.utils import logging


@hydra_runner(config_path="conf", config_name="duplex_tn_config")
def main(cfg: DictConfig) -> None:
    logging.debug(f'Config Params: {OmegaConf.to_yaml(cfg)}')
    lang = cfg.lang

    if cfg.decoder_pretrained_model is None or cfg.tagger_pretrained_model is None:
        raise ValueError("Both pre-trained models (DuplexTaggerModel and DuplexDecoderModel) should be provided.")
    tagger_trainer, tagger_model = instantiate_model_and_trainer(cfg, TAGGER_MODEL, False)
    decoder_trainer, decoder_model = instantiate_model_and_trainer(cfg, DECODER_MODEL, False)
    decoder_model.max_sequence_len = 512
    tagger_model.max_sequence_len = 512
    tn_model = DuplexTextNormalizationModel(tagger_model, decoder_model, lang)
<<<<<<< HEAD
=======

    if lang == constants.ENGLISH:
        normalizer_electronic = ElectronicNormalizer(input_case="cased", lang=lang, deterministic=True)
        normalizer_whitelist = WhitelistNormalizer(input_case="cased", lang=lang, deterministic=True)

>>>>>>> 875f5446
    if cfg.inference.get("from_file", False):
        text_file = cfg.inference.from_file
        logging.info(f'Running inference on {text_file}...')
        if not os.path.exists(text_file):
            raise ValueError(f'{text_file} not found.')

        with open(text_file, 'r') as f:
            lines = f.readlines()

        if lang == constants.ENGLISH:
            new_lines = normalizer_electronic.normalize_list(lines)
            lines = [post_process_punct(input=lines[idx], nn_output=new_lines[idx]) for idx in range(lines)]
            new_lines = normalizer_whitelist.normalize_list(lines)
            lines = [post_process_punct(input=lines[idx], nn_output=new_lines[idx]) for idx in range(lines)]

        def _get_predictions(lines: List[str], mode: str, batch_size: int, text_file: str):
            """ Runs inference on a batch data without labels and saved predictions to a file. """
            assert mode in ['tn', 'itn']
            file_name, extension = os.path.splitext(text_file)
            batch, all_preds = [], []
            for i, line in enumerate(lines):
                batch.append(line.strip())
                if len(batch) == batch_size or i == len(lines) - 1:
                    outputs = tn_model._infer(batch, [constants.DIRECTIONS_TO_MODE[mode]] * len(batch),)
                    all_preds.extend([x for x in outputs[-1]])
                    batch = []
            assert len(all_preds) == len(lines)
            out_file = f'{file_name}_{mode}{extension}'
            with open(f'{out_file}', 'w') as f_out:
                f_out.write("\n".join(all_preds))
            logging.info(f'Predictions for {mode} save to {out_file}.')

        batch_size = cfg.inference.get("batch_size", 8)
        if cfg.mode in ['tn', 'joint']:
            # TN mode
            _get_predictions(lines, 'tn', batch_size, text_file)
        if cfg.mode in ['itn', 'joint']:
            # ITN mode
            _get_predictions(lines, 'itn', batch_size, text_file)

    else:
        print('Entering interactive mode.')
        done = False
        while not done:
            print('Type "STOP" to exit.')
            test_input = input('Input a test input:')
            if test_input == "STOP":
                done = True
            if not done:
                if lang == constants.ENGLISH:
                    new_input = normalizer_electronic.normalize(test_input, verbose=False)
                    test_input = post_process_punct(input=test_input, nn_output=new_input)
                    new_input = normalizer_whitelist.normalize(test_input, verbose=False)
                    test_input = post_process_punct(input=test_input, nn_output=new_input)
                directions = []
                inputs = []
                if cfg.mode in ['itn', 'joint']:
                    directions.append(constants.DIRECTIONS_TO_MODE[constants.ITN_MODE])
                    inputs.append(test_input)
                if cfg.mode in ['tn', 'joint']:
                    directions.append(constants.DIRECTIONS_TO_MODE[constants.TN_MODE])
                    inputs.append(test_input)
                outputs = tn_model._infer(inputs, directions)[-1]
                if cfg.mode in ['joint', 'itn']:
                    print(f'Prediction (ITN): {outputs[0]}')
                if cfg.mode in ['joint', 'tn']:
                    print(f'Prediction (TN): {outputs[-1]}')


if __name__ == '__main__':
    main()<|MERGE_RESOLUTION|>--- conflicted
+++ resolved
@@ -73,14 +73,11 @@
     decoder_model.max_sequence_len = 512
     tagger_model.max_sequence_len = 512
     tn_model = DuplexTextNormalizationModel(tagger_model, decoder_model, lang)
-<<<<<<< HEAD
-=======
 
     if lang == constants.ENGLISH:
         normalizer_electronic = ElectronicNormalizer(input_case="cased", lang=lang, deterministic=True)
         normalizer_whitelist = WhitelistNormalizer(input_case="cased", lang=lang, deterministic=True)
 
->>>>>>> 875f5446
     if cfg.inference.get("from_file", False):
         text_file = cfg.inference.from_file
         logging.info(f'Running inference on {text_file}...')
