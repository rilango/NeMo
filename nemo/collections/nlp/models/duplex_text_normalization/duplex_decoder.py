# Copyright (c) 2021, NVIDIA CORPORATION.  All rights reserved.
#
# Licensed under the Apache License, Version 2.0 (the "License");
# you may not use this file except in compliance with the License.
# You may obtain a copy of the License at
#
#     http://www.apache.org/licenses/LICENSE-2.0
#
# Unless required by applicable law or agreed to in writing, software
# distributed under the License is distributed on an "AS IS" BASIS,
# WITHOUT WARRANTIES OR CONDITIONS OF ANY KIND, either express or implied.
# See the License for the specific language governing permissions and
# limitations under the License.

import json
import os
from collections import defaultdict
from typing import Dict, List, Optional, Union

import torch
from omegaconf import DictConfig
from pytorch_lightning import Trainer
from transformers import AutoModelForSeq2SeqLM, AutoTokenizer, DataCollatorForSeq2Seq

import nemo.collections.nlp.data.text_normalization.constants as constants
from nemo.collections.common.tokenizers.moses_tokenizers import MosesProcessor
from nemo.collections.nlp.data.text_normalization import TextNormalizationTestDataset
from nemo.collections.nlp.data.text_normalization.decoder_dataset import (
    TarredTextNormalizationDecoderDataset,
    TextNormalizationDecoderDataset,
)
from nemo.collections.nlp.models.duplex_text_normalization.utils import get_formatted_string
from nemo.collections.nlp.models.nlp_model import NLPModel
from nemo.core.classes.common import PretrainedModelInfo, typecheck
from nemo.core.neural_types import ChannelType, LabelsType, LossType, MaskType, NeuralType
from nemo.utils import logging

try:
    from nemo_text_processing.text_normalization.normalize_with_audio import NormalizerWithAudio

    PYNINI_AVAILABLE = True
except (ModuleNotFoundError, ImportError):
    PYNINI_AVAILABLE = False


__all__ = ['DuplexDecoderModel']


class DuplexDecoderModel(NLPModel):
    """
    Transformer-based (duplex) decoder model for TN/ITN.
    """

    @property
    def input_types(self) -> Optional[Dict[str, NeuralType]]:
        return {
            "input_ids": NeuralType(('B', 'T'), ChannelType()),
            "decoder_input_ids": NeuralType(('B', 'T'), ChannelType()),
            "attention_mask": NeuralType(('B', 'T'), MaskType(), optional=True),
            "labels": NeuralType(('B', 'T'), LabelsType()),
        }

    @property
    def output_types(self) -> Optional[Dict[str, NeuralType]]:
        return {"loss": NeuralType((), LossType())}

    def __init__(self, cfg: DictConfig, trainer: Trainer = None):
        # Get global rank and total number of GPU workers for IterableDataset partitioning, if applicable
        # Global_rank and local_rank is set by LightningModule in Lightning 1.2.0
        self.world_size = 1
        if trainer is not None:
            self.world_size = trainer.num_nodes * trainer.num_gpus

        self._tokenizer = AutoTokenizer.from_pretrained(cfg.tokenizer)

        super().__init__(cfg=cfg, trainer=trainer)
        self.model = AutoModelForSeq2SeqLM.from_pretrained(cfg.transformer)
        self.max_sequence_len = cfg.get('max_sequence_len', self._tokenizer.model_max_length)
        self.mode = cfg.get('mode', 'joint')

        self.transformer_name = cfg.transformer

        # Language
        self.lang = cfg.get('lang', None)

        # Covering Grammars
        self.cg_normalizer = None  # Default
        # We only support integrating with English TN covering grammars at the moment
        self.use_cg = cfg.get('use_cg', False) and self.lang == constants.ENGLISH
        if self.use_cg:
            self.setup_cgs(cfg)

        # setup processor for detokenization
        self.processor = MosesProcessor(lang_id=self.lang)

    # Setup covering grammars (if enabled)
    def setup_cgs(self, cfg: DictConfig):
        """
        Setup covering grammars (if enabled).
        :param cfg: Configs of the decoder model.
        """
        self.use_cg = True
        self.neural_confidence_threshold = cfg.get('neural_confidence_threshold', 0.99)
        self.n_tagged = cfg.get('n_tagged', 1)
        input_case = 'cased'  # input_case is cased by default
        if hasattr(self._tokenizer, 'do_lower_case') and self._tokenizer.do_lower_case:
            input_case = 'lower_cased'
        if not PYNINI_AVAILABLE:
            raise Exception(
                "`pynini` is not installed ! \n"
                "Please run the `nemo_text_processing/setup.sh` script"
                "prior to usage of this toolkit."
            )
        self.cg_normalizer = NormalizerWithAudio(input_case=input_case, lang=self.lang)

    @typecheck()
    def forward(self, input_ids, decoder_input_ids, attention_mask, labels):
        outputs = self.model(
            input_ids=input_ids, decoder_input_ids=decoder_input_ids, attention_mask=attention_mask, labels=labels
        )
        return outputs.loss

    # Training
    def training_step(self, batch, batch_idx):
        """
        Lightning calls this inside the training loop with the data from the training dataloader
        passed in as `batch`.
        """
        # tarred dataset contains batches, and the first dimension of size 1 added by the DataLoader
        # (batch_size is set to 1) is redundant
        if batch['input_ids'].ndim == 3:
            batch = {k: v.squeeze(dim=0) for k, v in batch.items()}

        # Apply Transformer
<<<<<<< HEAD
        outputs = self.model(input_ids=batch['input_ids'],decoder_input_ids=batch['decoder_input_ids'],attention_mask=batch['attention_mask'],labels=batch['labels'])

        # print(self._tokenizer.batch_decode(batch['input_ids']))
        # import pdb; pdb.set_trace()
        train_loss = outputs.loss
=======
        train_loss = self.forward(
            input_ids=batch['input_ids'],
            decoder_input_ids=batch['decoder_input_ids'],
            attention_mask=batch['attention_mask'],
            labels=batch['labels'],
        )
>>>>>>> 875f5446

        lr = self._optimizer.param_groups[0]['lr']
        self.log('train_loss', train_loss)
        self.log('lr', lr, prog_bar=True)
        return {'loss': train_loss, 'lr': lr}

    # Validation and Testing
    def validation_step(self, batch, batch_idx, dataloader_idx=0, split="val"):
        """
        Lightning calls this inside the validation loop with the data from the validation dataloader
        passed in as `batch`.
        """
        # Apply Transformer
        val_loss = self.forward(
            input_ids=batch['input_ids'],
            decoder_input_ids=batch['decoder_input_ids'],
            attention_mask=batch['attention_mask'],
            labels=batch['labels'],
        )

        labels_str = self._tokenizer.batch_decode(
            torch.ones_like(batch['labels']) * ((batch['labels'] == -100) * 100) + batch['labels'],
            skip_special_tokens=True,
        )
        generated_texts, _, _ = self._generate_predictions(
            input_ids=batch['input_ids'], model_max_len=self.max_sequence_len
        )
<<<<<<< HEAD

        input_centers = self._tokenizer.batch_decode(batch['input_center'], skip_special_tokens=True)
        input_str = self._tokenizer.batch_decode(batch['input_ids'], skip_special_tokens=True)
        direction = [x[0].item() for x in batch['direction']]
        direction_str = [constants.DIRECTIONS_ID_TO_NAME[x] for x in direction]
        # apply post_processing
        generated_texts = self.postprocess_output_spans(input_centers, generated_texts, direction_str)
=======
>>>>>>> 875f5446
        results = defaultdict(int)
        for idx, class_id in enumerate(batch['semiotic_class_id']):
            direction = constants.TASK_ID_TO_MODE[batch['direction'][idx][0].item()]
            class_name = self._val_id_to_class[dataloader_idx][class_id[0].item()]
            pred_result = TextNormalizationTestDataset.is_same(
                generated_texts[idx], labels_str[idx], constants.DIRECTIONS_TO_MODE[direction]
            )

            # if pred_result:
            #     print()
            #     print(f"{class_name}\tInput\t{input_str[idx]}")
            #     print(f"{class_name}\tCente\t{input_centers[idx]}")
            #     print(f"{class_name}\tPREDI\t{generated_texts[idx]}")
            #     print(f"{class_name}\tTARGE\t{labels_str[idx]}")
            #     print()

            results[f"correct_{class_name}_{direction}"] += torch.tensor(pred_result, dtype=torch.int).to(self.device)
            results[f"total_{class_name}_{direction}"] += torch.tensor(1).to(self.device)

        results[f"{split}_loss"] = val_loss
        return dict(results)

    def multi_validation_epoch_end(self, outputs: List, dataloader_idx=0, split="val"):
        """
        Called at the end of validation to aggregate outputs.

        Args:
            outputs: list of individual outputs of each validation step.
        """
        avg_loss = torch.stack([x[f'{split}_loss'] for x in outputs]).mean()

        # create a dictionary to store all the results
        results = {}
        directions = [constants.TN_MODE, constants.ITN_MODE] if self.mode == constants.JOINT_MODE else [self.mode]
        for class_name in self._val_class_to_id[dataloader_idx]:
            for direction in directions:
                results[f"correct_{class_name}_{direction}"] = 0
                results[f"total_{class_name}_{direction}"] = 0

        for key in results:
            count = [x[key] for x in outputs if key in x]
            count = torch.stack(count).sum() if len(count) > 0 else torch.tensor(0).to(self.device)
            results[key] = count

        all_results = defaultdict(list)

        if torch.distributed.is_initialized():
            world_size = torch.distributed.get_world_size()
            for ind in range(world_size):
                for key, v in results.items():
                    all_results[key].append(torch.empty_like(v))
            for key, v in results.items():
                torch.distributed.all_gather(all_results[key], v)
        else:
            for key, v in results.items():
                all_results[key].append(v)

        if not torch.distributed.is_initialized() or torch.distributed.get_rank() == 0:
            if split == "test":
                val_name = self._test_names[dataloader_idx].upper()
            else:
                val_name = self._validation_names[dataloader_idx].upper()
            final_results = defaultdict(int)
            for key, v in all_results.items():
                for _v in v:
                    final_results[key] += _v.item()

            accuracies = defaultdict(dict)
            for key, value in final_results.items():
                if "total_" in key:
                    _, class_name, mode = key.split('_')
                    correct = final_results[f"correct_{class_name}_{mode}"]
                    if value == 0:
                        accuracies[mode][class_name] = (0, correct, value)
                    else:
                        acc = round(correct / value * 100, 3)
                        accuracies[mode][class_name] = (acc, correct, value)

            for mode, values in accuracies.items():
                report = f"Accuracy {mode.upper()} task {val_name}:\n"
                report += '\n'.join(
                    [
                        get_formatted_string((class_name, f'{v[0]}% ({v[1]}/{v[2]})'), str_max_len=24)
                        for class_name, v in values.items()
                    ]
                )
                # calculate average across all classes
                all_total = 0
                all_correct = 0
                for _, class_values in values.items():
                    _, correct, total = class_values
                    all_correct += correct
                    all_total += total
                all_acc = round((all_correct / all_total) * 100, 3) if all_total > 0 else 0
                report += '\n' + get_formatted_string(
                    ('AVG', f'{all_acc}% ({all_correct}/{all_total})'), str_max_len=24
                )
                logging.info(report)
                accuracies[mode]['AVG'] = [all_acc]

        self.log(f'{split}_loss', avg_loss)
        if self.trainer.is_global_zero:
            for mode in accuracies:
                for class_name, values in accuracies[mode].items():
                    self.log(f'{val_name}_{mode.upper()}_acc_{class_name.upper()}', values[0], rank_zero_only=True)
        return {
            f'{split}_loss': avg_loss,
        }

    def test_step(self, batch, batch_idx, dataloader_idx: int = 0):
        """
        Lightning calls this inside the test loop with the data from the test dataloader
        passed in as `batch`.
        """
        return self.validation_step(batch, batch_idx, dataloader_idx, split="test")

    def multi_test_epoch_end(self, outputs, dataloader_idx: int = 0):
        """
        Called at the end of test to aggregate outputs.
        outputs: list of individual outputs of each test step.
        """
        return self.multi_validation_epoch_end(outputs, dataloader_idx, split="test")

    @torch.no_grad()
    def _generate_predictions(self, input_ids: torch.Tensor, model_max_len: int = 512):
        """
        Generates predictions
        """
        outputs = self.model.generate(
            input_ids, output_scores=True, return_dict_in_generate=True, max_length=model_max_len
        )

        generated_ids, sequence_toks_scores = outputs['sequences'], outputs['scores']
        generated_texts = self._tokenizer.batch_decode(generated_ids, skip_special_tokens=True)

        return generated_texts, generated_ids, sequence_toks_scores

    # Functions for inference
    @torch.no_grad()
    def _infer(
        self,
        sents: List[List[str]],
        nb_spans: List[int],
        span_starts: List[List[int]],
        span_ends: List[List[int]],
        inst_directions: List[str],
    ):
        """ Main function for Inference
        Args:
            sents: A list of inputs tokenized by a basic tokenizer.
            nb_spans: A list of ints where each int indicates the number of semiotic spans in each input.
            span_starts: A list of lists where each list contains the starting locations of semiotic spans in an input.
            span_ends: A list of lists where each list contains the ending locations of semiotic spans in an input.
            inst_directions: A list of str where each str indicates the direction of the corresponding instance (i.e., INST_BACKWARD for ITN or INST_FORWARD for TN).

        Returns: A list of lists where each list contains the decoded spans for the corresponding input.
        """
        self.eval()

        if sum(nb_spans) == 0:
            return [[]] * len(sents)
        model, tokenizer = self.model, self._tokenizer
        ctx_size = constants.DECODE_CTX_SIZE
        extra_id_0 = constants.EXTRA_ID_0
        extra_id_1 = constants.EXTRA_ID_1

        """
        Build all_inputs - extracted spans to be transformed by the decoder model
        Inputs for TN direction have "0" prefix, while the backward, ITN direction, has prefix "1"
        "input_centers" - List[str] - ground-truth labels for the span
        """
        input_centers, input_dirs, all_inputs = [], [], []
        for ix, sent in enumerate(sents):
            cur_inputs = []
            for jx in range(nb_spans[ix]):
                cur_start = span_starts[ix][jx]
                cur_end = span_ends[ix][jx]
                ctx_left = sent[max(0, cur_start - ctx_size) : cur_start]
                ctx_right = sent[cur_end + 1 : cur_end + 1 + ctx_size]
                span_words = sent[cur_start : cur_end + 1]
                span_words_str = ' '.join(span_words)
                input_centers.append(span_words_str)
                input_dirs.append(inst_directions[ix])
                # Build cur_inputs
                if inst_directions[ix] == constants.INST_BACKWARD:
                    cur_inputs = [constants.ITN_PREFIX]
                if inst_directions[ix] == constants.INST_FORWARD:
                    cur_inputs = [constants.TN_PREFIX]
                cur_inputs += ctx_left
                cur_inputs += [extra_id_0] + span_words_str.split(' ') + [extra_id_1]
                cur_inputs += ctx_right
                all_inputs.append(' '.join(cur_inputs))

        # Apply the decoding model
        batch = tokenizer(all_inputs, padding=True, return_tensors='pt')
        input_ids = batch['input_ids'].to(self.device)

        generated_texts, generated_ids, sequence_toks_scores = self._generate_predictions(input_ids=input_ids, model_max_len=self.max_sequence_len)
        # Use covering grammars (if enabled)
        if self.use_cg:

            # Compute sequence probabilities
            sequence_probs = torch.ones(len(all_inputs)).to(self.device)
            for ix, cur_toks_scores in enumerate(sequence_toks_scores):
                cur_generated_ids = generated_ids[:, ix + 1].tolist()
                cur_toks_probs = torch.nn.functional.softmax(cur_toks_scores, dim=-1)
                # Compute selected_toks_probs
                selected_toks_probs = []
                for jx, _id in enumerate(cur_generated_ids):
                    if _id != self._tokenizer.pad_token_id:
                        selected_toks_probs.append(cur_toks_probs[jx, _id])
                    else:
                        selected_toks_probs.append(1)
                selected_toks_probs = torch.tensor(selected_toks_probs).to(self.device)
                sequence_probs *= selected_toks_probs

            # For TN cases where the neural model is not confident, use CGs
            neural_confidence_threshold = self.neural_confidence_threshold
            for ix, (_dir, _input, _prob) in enumerate(zip(input_dirs, input_centers, sequence_probs)):
                if _dir == constants.INST_FORWARD and _prob < neural_confidence_threshold:
                    try:
                        cg_outputs = self.cg_normalizer.normalize(text=_input, verbose=False, n_tagged=self.n_tagged)
                        generated_texts[ix] = list(cg_outputs)[0]
                    except:  # if there is any exception, fall back to the input
                        generated_texts[ix] = _input

        # Prepare final_texts
        final_texts, span_ctx = [], 0
        for nb_span in nb_spans:
            cur_texts = []
            for i in range(nb_span):
                cur_texts.append(generated_texts[span_ctx])
                span_ctx += 1
            final_texts.append(cur_texts)

        return final_texts

    # Functions for processing data
    def setup_training_data(self, train_data_config: Optional[DictConfig]):
        if not train_data_config or not train_data_config.data_path:
            logging.info(
                f"Dataloader config or file_path for the train is missing, so no data loader for train is created!"
            )
            self.train_dataset, self._train_dl = None, None
            return
        self.train_dataset, self._train_dl = self._setup_dataloader_from_config(
            cfg=train_data_config, data_split="train"
        )

    def setup_validation_data(self, val_data_config: Optional[DictConfig]):
        if not val_data_config or not val_data_config.data_path:
            logging.info(
                f"Dataloader config or file_path for the validation is missing, so no data loader for validation is created!"
            )
            self.validation_dataset, self._validation_dl = None, None
            return
        self.validation_dataset, self._validation_dl = self._setup_dataloader_from_config(
            cfg=val_data_config, data_split="val"
        )

    def setup_multiple_validation_data(self, val_data_config: Union[DictConfig, Dict] = None):
        if val_data_config is None:
            val_data_config = self._cfg.validation_ds
        return super().setup_multiple_validation_data(val_data_config)

    def setup_multiple_test_data(self, test_data_config: Union[DictConfig, Dict] = None):
        if test_data_config is None:
            test_data_config = self._cfg.test_ds
        return super().setup_multiple_test_data(test_data_config)

    def setup_test_data(self, test_data_config: Optional[DictConfig]):
        if not test_data_config or test_data_config.data_path is None:
            logging.info(
                f"Dataloader config or file_path for the test is missing, so no data loader for test is created!"
            )
            self.test_dataset, self._test_dl = None, None
            return
        self.test_dataset, self._test_dl = self._setup_dataloader_from_config(cfg=test_data_config, data_split="test")

    def _setup_dataloader_from_config(self, cfg: DictConfig, data_split: str):
        logging.info(f"Creating {data_split} dataset")

        shuffle = cfg["shuffle"]

        if cfg.get("use_tarred_dataset", False):
            logging.info('Tarred dataset')
            metadata_file = cfg["tar_metadata_file"]
            if metadata_file is None or not os.path.exists(metadata_file):
                raise FileNotFoundError(f"Trying to use tarred dataset but could not find {metadata_file}.")

            with open(metadata_file, "r") as f:
                metadata = json.load(f)
                num_batches = metadata["num_batches"]
                tar_files = os.path.join(os.path.dirname(metadata_file), metadata["text_tar_filepaths"])
            logging.info(f"Loading {tar_files}")

            dataset = TarredTextNormalizationDecoderDataset(
                text_tar_filepaths=tar_files,
                num_batches=num_batches,
                shuffle_n=cfg.get("tar_shuffle_n", 4 * cfg['batch_size']) if shuffle else 0,
                shard_strategy=cfg.get("shard_strategy", "scatter"),
                global_rank=self.global_rank,
                world_size=self.world_size,
            )

            dl = torch.utils.data.DataLoader(
                dataset=dataset,
                batch_size=1,
                sampler=None,
                num_workers=cfg.get("num_workers", 2),
                pin_memory=cfg.get("pin_memory", False),
                drop_last=cfg.get("drop_last", False),
            )
        else:
            input_file = cfg.data_path
            if not os.path.exists(input_file):
                raise ValueError(f"{input_file} not found.")

            dataset = TextNormalizationDecoderDataset(
                input_file=input_file,
                tokenizer=self._tokenizer,
                tokenizer_name=self.transformer_name,
                mode=self.mode,
                max_len=self.max_sequence_len,
                decoder_data_augmentation=cfg.get('decoder_data_augmentation', False)
                if data_split == "train"
                else False,
                lang=self.lang,
                use_cache=cfg.get('use_cache', False),
                max_insts=cfg.get('max_insts', -1),
                do_tokenize=True,
            )

            # create and save class names to class_ids mapping for validation
            # (each validation set might have different classes)
            if data_split in ['val', 'test']:
                if not hasattr(self, "_val_class_to_id"):
                    self._val_class_to_id = []
                    self._val_id_to_class = []
                self._val_class_to_id.append(dataset.label_ids_semiotic)
                self._val_id_to_class.append({v: k for k, v in dataset.label_ids_semiotic.items()})

            data_collator = DataCollatorForSeq2Seq(
                self._tokenizer, model=self.model, label_pad_token_id=constants.LABEL_PAD_TOKEN_ID, padding=True
            )
            dl = torch.utils.data.DataLoader(
                dataset=dataset,
                batch_size=cfg.batch_size,
                shuffle=shuffle,
                collate_fn=data_collator,
                num_workers=cfg.get("num_workers", 3),
                pin_memory=cfg.get("pin_memory", False),
                drop_last=cfg.get("drop_last", False),
            )

        return dataset, dl

    @classmethod
    def list_available_models(cls) -> Optional[PretrainedModelInfo]:
        """
        This method returns a list of pre-trained model which can be instantiated directly from NVIDIA's NGC cloud.
        Returns:
            List of available pre-trained models.
        """
        result = []
        result.append(
            PretrainedModelInfo(
                pretrained_model_name="neural_text_normalization_t5",
                location="https://api.ngc.nvidia.com/v2/models/nvidia/nemo/neural_text_normalization_t5/versions/1.5.0/files/neural_text_normalization_t5_decoder.nemo",
                description="Text Normalization model's decoder model.",
            )
        )
        return result<|MERGE_RESOLUTION|>--- conflicted
+++ resolved
@@ -132,20 +132,12 @@
             batch = {k: v.squeeze(dim=0) for k, v in batch.items()}
 
         # Apply Transformer
-<<<<<<< HEAD
-        outputs = self.model(input_ids=batch['input_ids'],decoder_input_ids=batch['decoder_input_ids'],attention_mask=batch['attention_mask'],labels=batch['labels'])
-
-        # print(self._tokenizer.batch_decode(batch['input_ids']))
-        # import pdb; pdb.set_trace()
-        train_loss = outputs.loss
-=======
         train_loss = self.forward(
             input_ids=batch['input_ids'],
             decoder_input_ids=batch['decoder_input_ids'],
             attention_mask=batch['attention_mask'],
             labels=batch['labels'],
         )
->>>>>>> 875f5446
 
         lr = self._optimizer.param_groups[0]['lr']
         self.log('train_loss', train_loss)
@@ -173,31 +165,14 @@
         generated_texts, _, _ = self._generate_predictions(
             input_ids=batch['input_ids'], model_max_len=self.max_sequence_len
         )
-<<<<<<< HEAD
-
-        input_centers = self._tokenizer.batch_decode(batch['input_center'], skip_special_tokens=True)
-        input_str = self._tokenizer.batch_decode(batch['input_ids'], skip_special_tokens=True)
-        direction = [x[0].item() for x in batch['direction']]
-        direction_str = [constants.DIRECTIONS_ID_TO_NAME[x] for x in direction]
-        # apply post_processing
-        generated_texts = self.postprocess_output_spans(input_centers, generated_texts, direction_str)
-=======
->>>>>>> 875f5446
         results = defaultdict(int)
         for idx, class_id in enumerate(batch['semiotic_class_id']):
             direction = constants.TASK_ID_TO_MODE[batch['direction'][idx][0].item()]
             class_name = self._val_id_to_class[dataloader_idx][class_id[0].item()]
+
             pred_result = TextNormalizationTestDataset.is_same(
                 generated_texts[idx], labels_str[idx], constants.DIRECTIONS_TO_MODE[direction]
             )
-
-            # if pred_result:
-            #     print()
-            #     print(f"{class_name}\tInput\t{input_str[idx]}")
-            #     print(f"{class_name}\tCente\t{input_centers[idx]}")
-            #     print(f"{class_name}\tPREDI\t{generated_texts[idx]}")
-            #     print(f"{class_name}\tTARGE\t{labels_str[idx]}")
-            #     print()
 
             results[f"correct_{class_name}_{direction}"] += torch.tensor(pred_result, dtype=torch.int).to(self.device)
             results[f"total_{class_name}_{direction}"] += torch.tensor(1).to(self.device)
@@ -380,7 +355,10 @@
         batch = tokenizer(all_inputs, padding=True, return_tensors='pt')
         input_ids = batch['input_ids'].to(self.device)
 
-        generated_texts, generated_ids, sequence_toks_scores = self._generate_predictions(input_ids=input_ids, model_max_len=self.max_sequence_len)
+        generated_texts, generated_ids, sequence_toks_scores = self._generate_predictions(
+            input_ids=input_ids, model_max_len=self.max_sequence_len
+        )
+
         # Use covering grammars (if enabled)
         if self.use_cg:
 
